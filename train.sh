--- conflicted
+++ resolved
@@ -141,11 +141,7 @@
     --load_best_model_at_end "true" \
     --save_total_limit "$(get_json_value '.default_settings.save_total_limit')" \
     --push_to_hub \
-<<<<<<< HEAD
-    --push_to_hub_model_id "vit_base-model" \
-=======
     --push_to_hub_model_id "vit_large-model" \
->>>>>>> bac670be
     --seed "$(get_json_value '.default_settings.seed')" \
 
 #--num_warmup_steps 4 \
